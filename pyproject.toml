--- conflicted
+++ resolved
@@ -58,11 +58,7 @@
     # Used for the runserver CLI command
     "rich_toolkit>=0.14.7",
     # The base client for Lilya
-<<<<<<< HEAD
-    "sayer>=0.5.4",
-=======
-    "sayer>=0.5.5",
->>>>>>> 69d3d5a6
+    "sayer>=0.5.5",
     # The server for runserver command
     "uvicorn[standard]>=0.29.0",
     # HTTP client for Lilya
@@ -80,11 +76,7 @@
     # Used for the runserver CLI command
     "rich_toolkit>=0.14.7",
     # The base client for Lilya
-<<<<<<< HEAD
-    "sayer>=0.5.4",
-=======
-    "sayer>=0.5.5",
->>>>>>> 69d3d5a6
+    "sayer>=0.5.5",
     # The server for runserver command
     "uvicorn[standard]>=0.29.0",
 ]
@@ -97,11 +89,7 @@
     # Used for the runserver CLI command
     "rich_toolkit>=0.14.7",
     # The base client for Lilya
-<<<<<<< HEAD
-    "sayer>=0.5.4",
-=======
-    "sayer>=0.5.5",
->>>>>>> 69d3d5a6
+    "sayer>=0.5.5",
     # The server for runserver command
     "uvicorn[standard]>=0.29.0",
 ]
@@ -140,11 +128,7 @@
 ]
 
 docs = [
-<<<<<<< HEAD
-    "sayer>=0.5.4",
-=======
-    "sayer>=0.5.5",
->>>>>>> 69d3d5a6
+    "sayer>=0.5.5",
     "griffe-typingdoc>=0.2.2,<1.0",
     "mkdocs>=1.1.2,<2.0.0",
     "mkdocs-material>=9.4.4",
